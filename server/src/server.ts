/* --------------------------------------------------------------------------------------------
 * Copyright (c) Microsoft Corporation. All rights reserved.
 * Licensed under the MIT License. See License.txt in the project root for license information.
 * ------------------------------------------------------------------------------------------ */
import { existsSync, readdirSync, readFileSync, statSync } from 'fs';
import { basename, resolve } from 'path';
import {
	Command, CompletionItem, CompletionItemKind, createConnection,
	DidChangeConfigurationNotification, DocumentSymbol,
	FoldingRange, FoldingRangeParams, Hover, InitializeParams, InitializeResult, InsertTextFormat,
	MarkupKind, ProposedFeatures, Range, SymbolInformation, SymbolKind,
	TextDocumentChangeEvent, TextDocuments, TextDocumentSyncKind, TextEdit
} from 'vscode-languageserver';
import { TextDocument } from 'vscode-languageserver-textdocument';
import { URI } from 'vscode-uri';
import { codeActionProvider } from './CodeActionProvider';
import { colorPresentation, colorProvider } from './colorProvider';
import { completionProvider } from './completionProvider';
import { defintionProvider } from './definitionProvider';
import { executeCommandProvider } from './executeCommandProvider';
import { documentFormatting, rangeFormatting } from './formattingProvider';
import { hoverProvider } from './hoverProvider';
import { FuncNode, getincludetable, Lexer, parseinclude, Variable } from './Lexer';
import { setting } from './localize';
import { referenceProvider } from './referencesProvider';
import { prepareRename, renameProvider } from './renameProvider';
import { runscript } from './scriptrunner';
import { signatureProvider } from './signatureProvider';
import { symbolProvider } from './symbolProvider';

export const languageServer = 'ahk2-language-server';
export let globalSettings: AHKLSSettings = {
	Path: 'C:\\Program Files\\AutoHotkey\\AutoHotkey32.exe'
}, libdirs: string[] = [], documentSettings: Map<string, Thenable<AHKLSSettings>> = new Map();
export const connection = createConnection(ProposedFeatures.all);
let documents: TextDocuments<TextDocument> = new TextDocuments(TextDocument), hasahk2_hcache = false;
let hasConfigurationCapability: boolean = false, hasWorkspaceFolderCapability: boolean = false, hasDiagnosticRelatedInformationCapability: boolean = false;
export let lexers: { [key: string]: Lexer } = {}, pathenv: { [key: string]: string } = {}, symbolcache: { uri: string, sym: SymbolInformation[] } = { uri: '', sym: [] };
export let completionItemCache: { [key: string]: CompletionItem[] } = { sharp: [], method: [], other: [], constant: [], snippet: [] };
export let hoverCache: { [key: string]: Hover[] }[] = [{}, {}], ahkclasses: { [key: string]: DocumentSymbol[] } = {}, ahkfunctions: { [key: string]: FuncNode } = {};
export let libfuncs: { [uri: string]: FuncNode[] } = {}, workfolder = '';
export type Maybe<T> = T | undefined;

interface AHKLSSettings {
	Path: string;
}

connection.onInitialize((params: InitializeParams) => {
	let capabilities = params.capabilities;
	workfolder = URI.parse(params.workspaceFolders?.pop()?.uri || '').fsPath.toLowerCase();
	hasConfigurationCapability = !!(
		capabilities.workspace && !!capabilities.workspace.configuration
	);
	hasWorkspaceFolderCapability = !!(
		capabilities.workspace && !!capabilities.workspace.workspaceFolders
	);
	hasDiagnosticRelatedInformationCapability = !!(
		capabilities.textDocument &&
		capabilities.textDocument.publishDiagnostics &&
		capabilities.textDocument.publishDiagnostics.relatedInformation
	);

	const result: InitializeResult = {
		serverInfo: {
			name: languageServer,
		},
		capabilities: {
			textDocumentSync: {
				openClose: true,
				willSave: true,
				willSaveWaitUntil: true,
				change: TextDocumentSyncKind.Incremental
			},
			// Tell the client that this server supports code completion.
			completionProvider: {
				resolveProvider: false,
				triggerCharacters: ['.', '#']
			},
			signatureHelpProvider: {
				triggerCharacters: ['('],
				retriggerCharacters: [',']
			},
<<<<<<< HEAD
			colorProvider: true,
=======
			documentSymbolProvider: true,
			definitionProvider: true,
			documentFormattingProvider: true,
			documentRangeFormattingProvider: true,
			executeCommandProvider: { commands: ['ahk2.fix.include'] },
>>>>>>> a037fd49
			hoverProvider: true,
			definitionProvider: true,
			foldingRangeProvider: true,
<<<<<<< HEAD
			documentSymbolProvider: true,
			documentFormattingProvider: true,
			documentRangeFormattingProvider: true
=======
			colorProvider: true,
			codeActionProvider: true,
			renameProvider: { prepareProvider: true },
			referencesProvider: { workDoneProgress: true }
>>>>>>> a037fd49
		}
	};
	if (hasWorkspaceFolderCapability) {
		result.capabilities.workspace = {
			workspaceFolders: {
				supported: true
			}
		};
	}
	return result;
});

connection.onInitialized(() => {
	if (hasConfigurationCapability) {
		// Register for all configuration changes.
		connection.client.register(DidChangeConfigurationNotification.type, undefined);
	}
	if (hasWorkspaceFolderCapability) {
		connection.workspace.onDidChangeWorkspaceFolders(_event => {
			// console.log('Workspace folder change event received.');
		});
	}
	initpathenv();
});

connection.onDidChangeConfiguration(async change => {
	if (hasConfigurationCapability) {
		// Reset all cached document settings
		documentSettings.clear();
	}
	if (initpathenv())
		documents.all().forEach(validateTextDocument);
});

documents.onDidOpen(async e => {
	let uri = e.document.uri.toLowerCase(), doc = new Lexer(e.document);
	lexers[uri] = doc, doc.actived = true;
	parseproject(uri);
});

// Only keep settings for open documents
documents.onDidClose(async e => {
	let uri = e.document.uri.toLowerCase();
	documentSettings.delete(uri), lexers[uri].actived = false;
	for (let u in lexers)
		if (lexers[u].actived)
			for (let f in lexers[u].include)
				if (f === uri) return;
	delete lexers[uri];
	connection.sendDiagnostics({ uri, diagnostics: [] });
	let deldocs: string[] = [];
	for (let u in lexers)
		if (!lexers[u].actived) {
			let del = true;
<<<<<<< HEAD
			for (let f in doctree[u].include) if (doctree[f] && doctree[f].actived) { del = false; break; }
			if (del) deldocs.push(u);
		}
	for (let u of deldocs) { delete doctree[u]; connection.sendDiagnostics({ uri: u, diagnostics: [] }); }
});

documents.onDidChangeContent(async (change: TextDocumentChangeEvent<TextDocument>) => {
	let document = change.document, uri = document.uri.toLowerCase(), docLexer = doctree[uri];
	if (!docLexer) docLexer = new Lexer(document), doctree[uri] = docLexer;
	let initial = docLexer.include, cg = false;
	docLexer.parseScript(), sendDiagnostics();
	for (const t in docLexer.include) if (!initial[t]) initial[t] = docLexer.include[t], cg = true;
	if (!cg && Object.keys(initial).length === Object.keys(docLexer.include).length) return;
	docLexer.relevance = getincludetable(uri), parseinclude(docLexer.include), resetrelevance();
	function resetrelevance() {
		for (const u in initial) if (doctree[u]) doctree[u].relevance = getincludetable(u);
	}
	// if (timer) clearTimeout(timer);
	// timer = setTimeout(() => {
	// 	timer = null;

	// }, 300);
});

connection.onDidChangeWatchedFiles(change => {
	// Monitored files have change in VSCode
	// console.log('We received an file change event');
});

connection.onDocumentFormatting(async (params: DocumentFormattingParams, cancellation: CancellationToken): Promise<TextEdit[]> => {
	let docLexer = doctree[params.textDocument.uri.toLowerCase()];
	const opts = { "indent_size": "1", "indent_char": "\t", "max_preserve_newlines": "2", "preserve_newlines": true, "keep_array_indentation": true, "break_chained_methods": false, "indent_scripts": "keep", "brace_style": "collapse", "space_before_conditional": true, "wrap_line_length": "0", "space_after_anon_function": true };
	if (params.options.insertSpaces) opts.indent_char = " ", opts.indent_size = params.options.tabSize.toString();
	let newText = docLexer.beautify(opts), range = Range.create(0, 0, docLexer.document.lineCount, 0);
	return [{ range, newText }];
});

connection.onDocumentRangeFormatting(async (params: DocumentRangeFormattingParams, cancellation: CancellationToken): Promise<TextEdit[]> => {
	const opts = { "indent_size": "1", "indent_char": "\t", "max_preserve_newlines": "2", "preserve_newlines": true, "keep_array_indentation": true, "break_chained_methods": false, "indent_scripts": "keep", "brace_style": "collapse", "space_before_conditional": true, "wrap_line_length": "0", "space_after_anon_function": true };
	if (params.options.insertSpaces) opts.indent_char = " ", opts.indent_size = params.options.tabSize.toString();
	let range = params.range, document = doctree[params.textDocument.uri.toLowerCase()].document, newText = document.getText(range);
	let t = '';
	if (range.start.character > 0 && (t = document.getText(Range.create(range.start.line, 0, range.start.line, range.start.character))).trim() === '')
		newText = t + newText, range.start.character = 0;
	newText = new Lexer(TextDocument.create('', 'ahk2', -10, newText)).beautify(opts);
	return [{ range, newText }];
});

connection.onDocumentSymbol((params: DocumentSymbolParams): SymbolInformation[] => {
	let uri = params.textDocument.uri.toLowerCase(), doc = doctree[uri];
	if (!doc || (!doc.reflat && symbolcache.uri === uri)) return symbolcache.sym;
	let tree = <DocumentSymbol[]>doc.symboltree, superglobal: { [key: string]: DocumentSymbol } = {}, gvar: any = {}, glo = doc.global;
	for (const key of ['gui', 'menu', 'menubar', 'class', 'array', 'map', 'object', 'guicontrol'])
		superglobal[key] = DocumentSymbol.create(key, undefined, SymbolKind.Class, Range.create(0, 0, 0, 0), Range.create(0, 0, 0, 0));
	for (const key in glo) {
		superglobal[key] = glo[key];
		if (glo[key].kind === SymbolKind.Class) gvar[key] = glo[key];
	}
	let list = doc.relevance;
	for (const uri in list) {
		const gg = doctree[uri].global;
		for (let key in gg) {
			superglobal[key] = superglobal[key] || gg[key];
			if (gg[key].kind === SymbolKind.Class && !glo[key]) gvar[key] = gg[key];
		}
	}
	symbolcache.uri = uri, doc.reflat = false;
	return symbolcache.sym = (doctree[uri].flattreecache = flatTree(tree, gvar)).map(info => {
		return SymbolInformation.create(info.name, info.kind, info.range, uri, info.kind === SymbolKind.Class && (<ClassNode>info).extends ? (<ClassNode>info).extends : undefined);
	});

	function flatTree(tree: DocumentSymbol[], vars: { [key: string]: DocumentSymbol } = {}, global = false): DocumentSymbol[] {
		const result: DocumentSymbol[] = [], t: DocumentSymbol[] = [];
		tree.map(info => {
			if (info.kind === SymbolKind.Variable) {
				let nm_l = info.name.toLowerCase();
				if (!vars[nm_l]) { vars[nm_l] = info; if (!global) result.push(info); }
			} else if (info.children) t.push(info); else result.push(info);
		});
		t.map(info => {
			result.push(info);
			if (info.children) {
				let inherit: { [key: string]: DocumentSymbol } = {}, gg = false;
				if (info.kind === SymbolKind.Function || info.kind === SymbolKind.Method) {
					let s = (<FuncNode>info).statement;
					if (vars['#parent']) (<FuncNode>info).parent = vars['#parent'];
					for (const k in s.global) inherit[k] = s.global[k];
					for (const k in s.local) inherit[k] = s.local[k], result.push(inherit[k]);
					(<FuncNode>info).params?.map(it => inherit[it.name.toLowerCase()] = it);
					if (s && s.assume === FuncScope.GLOBAL) {
						gg = true;
						for (const k in superglobal) if (!inherit[k]) inherit[k] = superglobal[k];
					} else if (s && (s.assume & FuncScope.LOCAL)) {
						// for (const k in vars) if (!inherit[k]) inherit[k] = vars[k];
					} else {
						gg = global;
						for (const k in superglobal) if (!inherit[k]) inherit[k] = superglobal[k];
						if (vars['#parent']) for (const k in vars) if (!inherit[k]) inherit[k] = vars[k];
					}
					inherit['#parent'] = info;
				} else if (info.kind === SymbolKind.Class) {
					inherit['#parent'] = info;
					inherit['this'] = DocumentSymbol.create('this', undefined, SymbolKind.Variable, Range.create(0, 0, 0, 0), Range.create(0, 0, 0, 0));
=======
			for (let f in lexers[u].include)
				if (lexers[f] && lexers[f].actived) {
					del = false; break;
>>>>>>> a037fd49
				}
			if (del)
				deldocs.push(u);
		}
	for (let u of deldocs) {
		delete lexers[u];
		connection.sendDiagnostics({ uri: u, diagnostics: [] });
	}
});

documents.onDidChangeContent(async (change: TextDocumentChangeEvent<TextDocument>) => {
	let uri = change.document.uri.toLowerCase(), doc = lexers[uri];
	let initial = doc.include, cg = false;
	doc.parseScript();
	if (libfuncs[uri]) {
		libfuncs[uri].length = 0;
		for (const f in doc.function)
			libfuncs[uri].push(doc.function[f]);
	}
<<<<<<< HEAD
	return undefined;
});

connection.onSignatureHelp(async (params: SignatureHelpParams, token: CancellationToken): Promise<Maybe<SignatureHelp>> => {
	if (token.isCancellationRequested) return undefined;
	let uri = params.textDocument.uri.toLowerCase(), docLexer = doctree[uri], kind: SymbolKind = SymbolKind.Function;
	let res: any, name: string, pos: Position, index: number, signinfo: SignatureHelp = { activeSignature: 0, signatures: [], activeParameter: 0 };
	if (!(res = getFuncCallInfo(docLexer, params.position))) return;
	name = res.name, pos = res.pos, index = res.index;
	if (!params.context?.activeSignatureHelp?.signatures[0].label.match(new RegExp(`^${name}\b`, 'i'))) {
		if (pos.character > 0)
			if (docLexer.document.getText(Range.create({ line: pos.line, character: pos.character - 1 }, pos)) === '.') kind = SymbolKind.Method;
		if (kind === SymbolKind.Method) return undefined;
		else {
			let { node } = searchNode(docLexer, name, pos, kind);
			if (node) {
				signinfo.signatures.push({
					label: (<FuncNode>node).full,
					parameters: (<FuncNode>node).params.map(param => { return { label: param.name.trim() } }),
					documentation: node.detail
				});
			} else if (!funcCache[name]) return undefined;
			else {
				let t = funcCache[name];
				signinfo.signatures.push({
					label: t.body,
					parameters: t.body.replace(/^\w+[(\s]|\)/g, '').split(',').map(param => { return { label: param.trim() } }),
					documentation: t.description
				});
			}
		}
=======
	for (const t in doc.include)
		if (!initial[t])
			initial[t] = doc.include[t], cg = true;
	if (!cg && Object.keys(initial).length === Object.keys(doc.include).length) {
		sendDiagnostics();
		return;
>>>>>>> a037fd49
	}
	parseinclude(doc.include), doc.relevance = getincludetable(uri), resetrelevance();
	sendDiagnostics();
	function resetrelevance() {
		for (const u in initial)
			if (lexers[u])
				lexers[u].relevance = getincludetable(u);
	}
});

documents.onWillSaveWaitUntil((e) => {
	let doc = lexers[e.document.uri.toLowerCase()];
	if (doc.version !== e.document.version) {
		let tk = doc.get_tokon(0);
		if (tk.type === 'TK_BLOCK_COMMENT') {
			let t: string = updateFileInfo(tk.content);
			if (t !== tk.content) {
				setTimeout(() => {
					doc.version = doc.document.version;
				}, 200);
				return [TextEdit.replace(Range.create(doc.document.positionAt(tk.offset), doc.document.positionAt(tk.offset + tk.length)), t)];
			}
		}
		doc.version = doc.document.version;
	}
<<<<<<< HEAD
	function addGlobalVar() {
		for (const name in (temp = docLexer.global)) {
			const item = temp[name];
			if (!(item.range.end.line === line && item.range.start.character <= character && character <= item.range.end.character)) vars[name] = true, items.push(convertNodeCompletion(item));
		}
		for (const t in list) {
			path = list[t].path;
			for (const name in (temp = doctree[t].global)) if (!vars[name]) vars[name] = true, addincludeitem(temp[name]);
		}
	}
	function addFunction() {
		for (const name in (temp = docLexer.function)) if (!funcs[name]) funcs[name] = true, items.push(convertNodeCompletion(temp[name]));
		for (const t in list) {
			path = list[t].path;
			for (const name in (temp = doctree[t].function)) if (!funcs[name]) addincludeitem(temp[name]);
		}
	}
});

connection.onFoldingRanges(async (params, token): Promise<Maybe<FoldingRange[]>> => { if (!token.isCancellationRequested) return doctree[params.textDocument.uri.toLowerCase()].foldingranges; });

connection.onDocumentColor(async (params, token): Promise<Maybe<ColorInformation[]>> => { if (!token.isCancellationRequested) return doctree[params.textDocument.uri.toLowerCase()].colors; });

connection.onColorPresentation(async (params): Promise<ColorPresentation[]> => {
	let label = 'RGB: ', textEdit: TextEdit = { range: params.range, newText: '' }, color = params.color, m: any;
	let text = doctree[params.textDocument.uri.toLowerCase()].document.getText(params.range), hex = '';
	for (const i of [color.alpha, color.red, color.green, color.blue])
		hex += ('00' + Math.round(i * 255).toString(16)).substr(-2);
	if (m = text.match(/^(0x)?([\da-f]{6}([\da-f]{2})?)/i))
		textEdit.newText = (m[1] === undefined ? '' : '0x') + hex.slice(-m[2].length);
	else textEdit.newText = hex.substring(2);
	label += textEdit.newText
	return [{ label, textEdit }];
=======
	return [];
});

connection.onDidChangeWatchedFiles(_change => {
	// Monitored files have change in VSCode
	// console.log('We received an file change event');
>>>>>>> a037fd49
});

connection.onCodeAction(codeActionProvider);
connection.onCompletion(completionProvider);
connection.onColorPresentation(colorPresentation);
connection.onDocumentColor(colorProvider);
connection.onDefinition(defintionProvider);
connection.onDocumentFormatting(documentFormatting);
connection.onDocumentRangeFormatting(rangeFormatting);
connection.onDocumentSymbol(symbolProvider);
connection.onFoldingRanges(async (params: FoldingRangeParams): Promise<FoldingRange[]> => lexers[params.textDocument.uri.toLowerCase()].foldingranges);
connection.onHover(hoverProvider);
connection.onPrepareRename(prepareRename);
connection.onReferences(referenceProvider);
connection.onRenameRequest(renameProvider);
connection.onSignatureHelp(signatureProvider);
connection.onExecuteCommand(executeCommandProvider);
documents.listen(connection);
connection.listen();
initahk2cache();
loadahk2();

export function getDocumentSettings(resource: string): Thenable<AHKLSSettings> {
	if (!hasConfigurationCapability) return Promise.resolve(globalSettings);
	let result = documentSettings.get(resource.toLowerCase());
	if (!result)
		documentSettings.set(resource.toLowerCase(),
			result = connection.workspace.getConfiguration({ scopeUri: resource, section: 'AutoHotkey2' }));
	return result;
}

async function validateTextDocument(textDocument: TextDocument): Promise<void> {
	let uri = textDocument.uri, doc = lexers[uri];
	getDocumentSettings(uri);
	lexers[uri = textDocument.uri.toLowerCase()].initlibdirs();
	if (doc.diagnostics.length)
		doc.parseScript();
	parseproject(uri);
	for (const f in doc.function)
		libfuncs[uri].push(doc.function[f]);
}

function initahk2cache() {
	completionItemCache = {
		sharp: [],
		method: [],
		other: ['Any', 'Array', 'BoundFunc', 'Buffer', 'Class', 'ClipboardAll', 'Closure', 'Enumerator', 'Error', 'File', 'Float', 'Func', 'Gui', 'IndexError', 'InputHook', 'Integer', 'KeyError', 'Map', 'MemberError', 'MemoryError', 'Menu', 'MenuBar', 'MethodError', 'Number', 'Object', 'OSError', 'Primitive', 'PropertyError', 'RegExMatch', 'String', 'TargetError', 'TimeoutError', 'TypeError', 'ValueError', 'ZeroDivisionError'].map(it => {
			const completionItem = CompletionItem.create(it);
			completionItem.insertText = it;
			completionItem.kind = CompletionItemKind.Class;
			return completionItem;
		}),
		constant: [],
		snippet: []
	};
}

async function loadahk2(filename = 'ahk2') {
	const ahk2 = JSON.parse(readFileSync(resolve(__dirname, `../../syntaxes/${filename}.json`), { encoding: 'utf8' }));
	const cmd: Command = { title: 'Trigger Parameter Hints', command: 'editor.action.triggerParameterHints' };
	let type: CompletionItemKind, t = '', snip: { prefix: string, body: string, description?: string }, rg = Range.create(0, 0, 0, 0);
	for (const key in ahk2) {
		if (key === 'methods') {
			let meds: any = {};
			t = 'method';
			for (const objname in ahk2[key]) {
				let arr: any[] = ahk2[key][objname], _ = objname.toLowerCase();
				if (!ahkclasses[_])
					ahkclasses[_] = [];
				for (snip of arr) {
					const completionItem = CompletionItem.create(snip.prefix), _low = snip.prefix.toLowerCase();
					snip.body = bodytostring(snip.body);
					completionItem.kind = snip.body.indexOf('(') === -1 ? CompletionItemKind.Property : CompletionItemKind.Method;
					if (snip.body.indexOf('|') === -1)
						completionItem.insertText = snip.body.replace(/\(.+\)/, () => {
							completionItem.command = cmd; return '($0)';
						});
					else
						completionItem.insertText = snip.body, completionItem.command = cmd;
					completionItem.insertTextFormat = InsertTextFormat.Snippet;
					snip.body = snip.body.replace(/\$\{\d+((\|)|:)([^}]*)\2\}|\$\d/g, (...m) => {
						return m[2] ? m[3].replace(/,/g, '|') : m[3] || '';
					});
					if (!meds[_low]) {
						completionItem.documentation = snip.description;
						if (objname !== 'class')
							completionItemCache[t].push(meds[_low] = completionItem);
					} else {
						meds[_low].documentation = undefined;
						if (meds[_low].insertText !== completionItem.insertText) {
							meds[_low].detail = '(...) ' + snip.prefix + '()';
							meds[_low].insertText = snip.prefix + (snip.body.indexOf('()') !== -1 ? '()' : '($0)');
						} else
							meds[_low].detail = '(...) ' + snip.body;
					}
					if (completionItem.kind === CompletionItemKind.Property) {
						let it: Variable;
						ahkclasses[_].push(it = DocumentSymbol.create(snip.prefix, snip.description,
							SymbolKind.Property, Range.create(0, 0, 0, 0), Range.create(0, 0, 0, 0)));
						it.full = completionItem.detail = `(${_}) ` + it.name;
						completionItem.documentation = snip.description;
					} else {
						let it = FuncNode.create(_low === 'new' ? '__New' : snip.prefix, SymbolKind.Method, rg, rg,
							snip.body.replace(/^\w+[(\s]|\)/g, '').split(',').filter(param => param != '').map(param => {
								return DocumentSymbol.create(param.trim(), undefined, SymbolKind.Variable, rg, rg);
							}));
						it.full = it.full.replace(/(['\w]*\|['\w]*)(\|['\w]*)+/, (...m) => {
							snip.body = snip.body.replace(m[0], m[1] + '|...');
							return m[1] + '|...';
						});
						it.full = `(${_}) ${it.full}`, it.detail = snip.description, ahkclasses[_].push(it);
						completionItem.detail = completionItem.detail || it.full;
					}
				}
				if (_.indexOf(',') !== -1) {
					let cls = ahkclasses[_];
					delete ahkclasses[_];
					_.split(',').map(n => {
						if (!ahkclasses[n])
							ahkclasses[n] = [];
						ahkclasses[n].push(...cls);
					});
				}
			}
			ahkclasses['dropdownlist'] = ahkclasses['ddl'], ahkclasses['tab2'] = ahkclasses['tab3'] = ahkclasses['tab'];
		} else if (key === 'snippet') {
			for (snip of ahk2['snippet']) {
				const completionItem = CompletionItem.create(snip.prefix);
				completionItem.kind = CompletionItemKind.Snippet;
				completionItem.insertText = bodytostring(snip.body);
				completionItem.detail = snip.description;
				completionItem.insertTextFormat = InsertTextFormat.Snippet;
				completionItemCache.snippet.push(completionItem);
			}
		} else {
			let arr: any[] = ahk2[key];
			switch (key) {
				case 'keywords': type = CompletionItemKind.Keyword; break;
				case 'functions': type = CompletionItemKind.Function; break;
				case 'variables': type = CompletionItemKind.Variable; break;
				case 'constants': type = CompletionItemKind.Constant; break;
				default: type = CompletionItemKind.Text; break;
			}
			for (snip of arr) additem();
		}
	}
	function additem() {
		const completionItem = CompletionItem.create(snip.prefix.replace('.', '')), hover: Hover = { contents: [] }, _low = snip.prefix.toLowerCase();
		completionItem.kind = type;
		if (type === CompletionItemKind.Keyword && snip.prefix.charAt(0) === '#')
			t = 'sharp', snip.body = bodytostring(snip.body).replace(/^#/, '');
		else if (type === CompletionItemKind.Constant)
			t = 'constant'; else t = 'other';
		if (type === CompletionItemKind.Function && snip.body.indexOf('|}') === -1 && snip.body.indexOf('(') !== -1)
			completionItem.insertText = snip.prefix + '($0)', completionItem.command = cmd, completionItem.detail = snip.description;
		else if (type === CompletionItemKind.Constant)
			completionItem.insertText = '${1:' + snip.prefix + ' := }' + snip.body + '$0', completionItem.detail = snip.body;
		else completionItem.insertText = snip.body.replace(/\$\{\d:\s*\[,[^\]\}]+\]\}/, () => {
			completionItem.command = cmd;
			return '';
		}), completionItem.detail = snip.description;
		completionItem.insertTextFormat = InsertTextFormat.Snippet;
		snip.body = snip.body.replace(/\$\{\d+((\|)|:)([^}]*)\2\}|\$\d/g, (...m) => {
			return m[2] ? m[3].replace(/,/g, '|') : m[3] || '';
		});
		completionItem.documentation = { kind: MarkupKind.Markdown, value: '```ahk2\n' + snip.body + '\n```' };
		completionItemCache[t].push(completionItem);
		if (type === CompletionItemKind.Constant || type === CompletionItemKind.Text)
			return;
		hover.contents = { kind: MarkupKind.Markdown, value: '```ahk2\n' + snip.body + '\n```\n\n' + snip.description };
		let n = type === CompletionItemKind.Function ? 0 : 1;
		if (!hoverCache[n][_low]) hoverCache[n][_low] = [];
		if (!n) {
			let it = FuncNode.create(snip.prefix, SymbolKind.Function, rg, rg,
				snip.body.replace(/^\w+[(\s]?|\)/g, '').split(',').map(param => {
					return DocumentSymbol.create(param.trim(), undefined, SymbolKind.Variable, rg, rg);
				}));
			it.full = it.full.replace(/(['\w]*\|['\w]*)(\|['\w]*)+/, (...m) => {
				snip.body = snip.body.replace(m[0], m[1] + '|...');
				return m[1] + '|...';
			});
			it.detail = snip.description, ahkfunctions[_low] = it;
		}
		hoverCache[n][_low].push(hover);
	}
	function bodytostring(body: any) { return (typeof body === 'object' ? body.join('\n') : body) };
}

let initnum = 0;
async function initpathenv(config?: any) {
	config = config || await connection.workspace.getConfiguration('AutoHotkey2');
	if (!config) return false;
	globalSettings.Path = config.Path;
	let script = `
	#NoTrayIcon
	s := "", _H := false, Append := SubStr(A_AhkVersion, 1, 3) = "2.0" ? "FileAppend" : "FileAppend2"
	for _, p in [A_MyDocuments,A_Desktop,A_AhkPath,A_ProgramFiles,A_Programs,A_AhkVersion]
		s .= p "|"
	try
		_H := Func("NewThread").IsBuiltIn
	%Append%(s _H "\`n", "*")
	FileAppend2(text, file) {
		FileAppend %text%, %file%
	}
	`
	let ret = runscript(script, (data: string) => {
		let paths = data.trim().split('|'), s = ['mydocuments', 'desktop', 'ahkpath', 'programfiles', 'programs', 'version', 'h'], path = '';
		for (let i in paths)
			pathenv[s[i]] = paths[i].toLowerCase();
		if (!pathenv.ahkpath) {
			if (initnum < 3) setTimeout(() => {
				initnum++, initpathenv();
			}, 1000);
			return;
		}
		libdirs.length = 0, initnum = 1;
		if (pathenv.version && pathenv.version.match(/^1\./))
			connection.window.showErrorMessage(setting.versionerr());
		if (existsSync(path = pathenv.mydocuments + '\\autohotkey\\lib'))
			libdirs.push(path);
		if (existsSync(path = pathenv.ahkpath.replace(/[^\\/]+$/, 'lib')))
			libdirs.push(path);
		if (!hasahk2_hcache && pathenv.h)
			hasahk2_hcache = true, loadahk2('ahk2_h');
		for (const uri in lexers) {
			let doc = lexers[uri];
			doc.initlibdirs(), doc.parseScript(), parseinclude(doc.include);
			doc.relevance = getincludetable(doc.uri);
		}
		libfuncs = {};
		setTimeout(() => {
			libdirs.map(dir => {
				getallahkfiles(dir).map(path => {
					let uri = URI.file(path).toString().toLowerCase(), d: Lexer;
					if (!(d = lexers[uri]))
						d = new Lexer(openFile(path)), d.parseScript();
					libfuncs[uri] = [], Object.defineProperty(libfuncs[uri], 'islib', { value: inlibdirs(path, ...libdirs), enumerable: false });
					for (const f in d.function)
						libfuncs[uri].push(d.function[f]);
				});
			});
		}, 1000);
	});
	if (!ret) connection.window.showErrorMessage(setting.ahkpatherr());
	return ret;
}

function sendDiagnostics() {
	let doc: Lexer;
	for (const uri in lexers) {
		doc = lexers[uri];
		connection.sendDiagnostics({
			uri: uri,
			diagnostics: (!doc.actived && (!doc.relevance || !Object.keys(doc.relevance).length) ? [] : doc.diagnostics)
		});
	}
}

function updateFileInfo(info: string, revised: boolean = true): string {
	let d: Date = new Date;
	info = info.replace(/(?<=@?(date|日期)[:\s]\s*)(\d+\/\d+\/\d+)/i, d.getFullYear() + '/' + ('0' + (d.getMonth() + 1)).slice(-2) + '/' + ('0' + d.getDate()).slice(-2));
	info = info.replace(/(?<=@?(version|版本号)[:\s]\s*)(\d+(\.\d+)*)/i, (m) => {
		let ver: string[] = m.split('.');
		while (ver.length < 3)
			ver.push('0');
		if (revised)
			ver[ver.length - 1] = (parseInt(ver[ver.length - 1]) + 1).toString();
		else ver[ver.length - 2] = (parseInt(ver[ver.length - 2]) + 1).toString(), ver[ver.length - 1] = '0';
		return ver.join('.');
	});
	return info;
}

export function openFile(path: string): TextDocument {
	let buf: any = readFileSync(path);
	if (buf[0] === 0xff && buf[1] === 0xfe)
		buf = buf.toString('utf16le');
	else if (buf[0] === 0xef && buf[1] === 0xbb && buf[2] === 0xbf)
		buf = buf.toString('utf8').substring(1);
	else buf = buf.toString('utf8');
	return TextDocument.create(URI.file(path).toString(), 'ahk2', -10, buf);
}

function getallahkfiles(dirpath: string, maxdeep = 3): string[] {
	let files: string[] = [];
	if (existsSync(dirpath) && statSync(dirpath).isDirectory())
		enumfile(dirpath, 0);
	return files;

	function enumfile(dirpath: string, deep: number) {
		readdirSync(dirpath).map(file => {
			let path = resolve(dirpath, file);
			if (statSync(path).isDirectory()) {
				if (deep < maxdeep)
					enumfile(path, deep + 1);
			} else if (file.match(/\.(ahk2?|ah2)$/i))
				files.push(path.toLowerCase());
		});
	}
}

<<<<<<< HEAD
function getFuncCallInfo(doc: Lexer, position: Position) {
	let func: DocumentSymbol | undefined, offset = doc.document.offsetAt(position), res = { start: 0, end: 0 }, pos: Position = { line: 0, character: 0 };
	let i = 0, j = doc.funccall.length - 1, k = Math.round((i + j) / 2), funcs = doc.funccall;
	while (i < j) {
		const start = doc.document.offsetAt(funcs[k].range.start), end = doc.document.offsetAt(funcs[k].range.end);
		if (start > offset) {
			j = k - 1, k = Math.round((i + j) / 2);
			continue;
		} else if (end <= offset) {
			i = k + 1, k = Math.round((i + j) / 2);
			continue;
		} else {
			const line = funcs[k].range.start.line, character = funcs[k].range.start.character + funcs[k].name.length;
			let char = doc.document.getText(Range.create(line, character, line, character + 1));
			if (char === '(' || line !== position.line) continue;
		}
		if (!func || (res.start <= start && end <= res.end)) func = funcs[k], res = { start, end }, pos = func.range.start;
	}
	for (const item of doc.funccall) {
		const start = doc.document.offsetAt(item.range.start), end = doc.document.offsetAt(item.range.end);
		if (start <= offset) {
			if (offset >= end) {
				const line = item.range.start.line, character = item.range.start.character + item.name.length;
				let char = doc.document.getText(Range.create(line, character, line, character + 1));
				if (char === '(' || line !== position.line) continue;
			}
			if (!func || (res.start <= start && end <= res.end)) func = item, res = { start, end }, pos = item.range.start;
		}
	}
	if (!func) return undefined;
	let text = doc.document.getText(func.range), index = -1, len = 0, name = func.name.toLowerCase(), tt: any;
	offset = offset - res.start;
	while (tt = text.match(/('|").*?(?<!`)\1/)) text = text.replace(tt[0], '_'.repeat(tt[0].length));
	len = res.end - res.start - func.name.length;
	for (const pair of [['\\{', '\\}'], ['\\[', '\\]'], ['\\(', '\\)']]) {
		const rg = new RegExp(pair[0] + '[^' + pair[0] + ']*?' + pair[1]);
		while (tt = rg.exec(text)) {
			if (tt[0].length >= len) break;
			text = text.replace(tt[0], '_'.repeat(tt[0].length));
=======
export function restorePath(path: string): string {
	if (!existsSync(path))
		return path;
	let dirs = path.toUpperCase().split('\\'), i = 1, s = dirs[0];
	while (i < dirs.length) {
		for (const d of readdirSync(s + '\\')) {
			if (d.toUpperCase() === dirs[i]) {
				s += '\\' + d;
				break;
			}
>>>>>>> a037fd49
		}
		i++;
	}
	return s.toLowerCase() === path ? s : path;
}

export function inlibdirs(path: string, ...dirs: string[]) {
	let file = basename(path), i = 0, a = file.endsWith('.ahk');
	for (const p of dirs) {
		if (path.startsWith(p + '\\')) {
			if (a) for (let j = i - 1; j >= 0; j--) {
				if (libfuncs[dirs[j] + '\\' + file])
					return false;
			}
			return true;
		}
		i++;
	}
	return false;
}

async function parseproject(uri: string) {
	let doc: Lexer = lexers[uri];
	if (!libfuncs[uri])
		libfuncs[uri] = [], Object.defineProperty(libfuncs[uri], 'islib', { value: inlibdirs(URI.parse(uri).toString(), ...libdirs), enumerable: false });
	setTimeout(async () => {
		let searchdir = '', workspace = false;
		if (workfolder && (doc.scriptdir === workfolder || doc.scriptdir.startsWith(workfolder + '\\')))
			searchdir = workfolder, workspace = true;
		else
			searchdir = doc.scriptdir + '\\lib';
		getallahkfiles(searchdir).map(path => {
			let u = URI.file(path).toString().toLowerCase(), d: Lexer;
			if (u !== uri && !libfuncs[u]) {
				libfuncs[u] = [], Object.defineProperty(libfuncs[u], 'islib', { value: inlibdirs(path, ...libdirs), enumerable: false });
				if (!(d = lexers[u])) {
					d = new Lexer(openFile(path)), d.parseScript();
					if (workspace)
						lexers[u] = d;
				}
				for (const f in d.function)
					libfuncs[u].push(d.function[f]);
			}
		});
	}, 1000);
}<|MERGE_RESOLUTION|>--- conflicted
+++ resolved
@@ -80,28 +80,17 @@
 				triggerCharacters: ['('],
 				retriggerCharacters: [',']
 			},
-<<<<<<< HEAD
-			colorProvider: true,
-=======
 			documentSymbolProvider: true,
 			definitionProvider: true,
 			documentFormattingProvider: true,
 			documentRangeFormattingProvider: true,
 			executeCommandProvider: { commands: ['ahk2.fix.include'] },
->>>>>>> a037fd49
 			hoverProvider: true,
-			definitionProvider: true,
 			foldingRangeProvider: true,
-<<<<<<< HEAD
-			documentSymbolProvider: true,
-			documentFormattingProvider: true,
-			documentRangeFormattingProvider: true
-=======
 			colorProvider: true,
 			codeActionProvider: true,
 			renameProvider: { prepareProvider: true },
 			referencesProvider: { workDoneProgress: true }
->>>>>>> a037fd49
 		}
 	};
 	if (hasWorkspaceFolderCapability) {
@@ -156,115 +145,9 @@
 	for (let u in lexers)
 		if (!lexers[u].actived) {
 			let del = true;
-<<<<<<< HEAD
-			for (let f in doctree[u].include) if (doctree[f] && doctree[f].actived) { del = false; break; }
-			if (del) deldocs.push(u);
-		}
-	for (let u of deldocs) { delete doctree[u]; connection.sendDiagnostics({ uri: u, diagnostics: [] }); }
-});
-
-documents.onDidChangeContent(async (change: TextDocumentChangeEvent<TextDocument>) => {
-	let document = change.document, uri = document.uri.toLowerCase(), docLexer = doctree[uri];
-	if (!docLexer) docLexer = new Lexer(document), doctree[uri] = docLexer;
-	let initial = docLexer.include, cg = false;
-	docLexer.parseScript(), sendDiagnostics();
-	for (const t in docLexer.include) if (!initial[t]) initial[t] = docLexer.include[t], cg = true;
-	if (!cg && Object.keys(initial).length === Object.keys(docLexer.include).length) return;
-	docLexer.relevance = getincludetable(uri), parseinclude(docLexer.include), resetrelevance();
-	function resetrelevance() {
-		for (const u in initial) if (doctree[u]) doctree[u].relevance = getincludetable(u);
-	}
-	// if (timer) clearTimeout(timer);
-	// timer = setTimeout(() => {
-	// 	timer = null;
-
-	// }, 300);
-});
-
-connection.onDidChangeWatchedFiles(change => {
-	// Monitored files have change in VSCode
-	// console.log('We received an file change event');
-});
-
-connection.onDocumentFormatting(async (params: DocumentFormattingParams, cancellation: CancellationToken): Promise<TextEdit[]> => {
-	let docLexer = doctree[params.textDocument.uri.toLowerCase()];
-	const opts = { "indent_size": "1", "indent_char": "\t", "max_preserve_newlines": "2", "preserve_newlines": true, "keep_array_indentation": true, "break_chained_methods": false, "indent_scripts": "keep", "brace_style": "collapse", "space_before_conditional": true, "wrap_line_length": "0", "space_after_anon_function": true };
-	if (params.options.insertSpaces) opts.indent_char = " ", opts.indent_size = params.options.tabSize.toString();
-	let newText = docLexer.beautify(opts), range = Range.create(0, 0, docLexer.document.lineCount, 0);
-	return [{ range, newText }];
-});
-
-connection.onDocumentRangeFormatting(async (params: DocumentRangeFormattingParams, cancellation: CancellationToken): Promise<TextEdit[]> => {
-	const opts = { "indent_size": "1", "indent_char": "\t", "max_preserve_newlines": "2", "preserve_newlines": true, "keep_array_indentation": true, "break_chained_methods": false, "indent_scripts": "keep", "brace_style": "collapse", "space_before_conditional": true, "wrap_line_length": "0", "space_after_anon_function": true };
-	if (params.options.insertSpaces) opts.indent_char = " ", opts.indent_size = params.options.tabSize.toString();
-	let range = params.range, document = doctree[params.textDocument.uri.toLowerCase()].document, newText = document.getText(range);
-	let t = '';
-	if (range.start.character > 0 && (t = document.getText(Range.create(range.start.line, 0, range.start.line, range.start.character))).trim() === '')
-		newText = t + newText, range.start.character = 0;
-	newText = new Lexer(TextDocument.create('', 'ahk2', -10, newText)).beautify(opts);
-	return [{ range, newText }];
-});
-
-connection.onDocumentSymbol((params: DocumentSymbolParams): SymbolInformation[] => {
-	let uri = params.textDocument.uri.toLowerCase(), doc = doctree[uri];
-	if (!doc || (!doc.reflat && symbolcache.uri === uri)) return symbolcache.sym;
-	let tree = <DocumentSymbol[]>doc.symboltree, superglobal: { [key: string]: DocumentSymbol } = {}, gvar: any = {}, glo = doc.global;
-	for (const key of ['gui', 'menu', 'menubar', 'class', 'array', 'map', 'object', 'guicontrol'])
-		superglobal[key] = DocumentSymbol.create(key, undefined, SymbolKind.Class, Range.create(0, 0, 0, 0), Range.create(0, 0, 0, 0));
-	for (const key in glo) {
-		superglobal[key] = glo[key];
-		if (glo[key].kind === SymbolKind.Class) gvar[key] = glo[key];
-	}
-	let list = doc.relevance;
-	for (const uri in list) {
-		const gg = doctree[uri].global;
-		for (let key in gg) {
-			superglobal[key] = superglobal[key] || gg[key];
-			if (gg[key].kind === SymbolKind.Class && !glo[key]) gvar[key] = gg[key];
-		}
-	}
-	symbolcache.uri = uri, doc.reflat = false;
-	return symbolcache.sym = (doctree[uri].flattreecache = flatTree(tree, gvar)).map(info => {
-		return SymbolInformation.create(info.name, info.kind, info.range, uri, info.kind === SymbolKind.Class && (<ClassNode>info).extends ? (<ClassNode>info).extends : undefined);
-	});
-
-	function flatTree(tree: DocumentSymbol[], vars: { [key: string]: DocumentSymbol } = {}, global = false): DocumentSymbol[] {
-		const result: DocumentSymbol[] = [], t: DocumentSymbol[] = [];
-		tree.map(info => {
-			if (info.kind === SymbolKind.Variable) {
-				let nm_l = info.name.toLowerCase();
-				if (!vars[nm_l]) { vars[nm_l] = info; if (!global) result.push(info); }
-			} else if (info.children) t.push(info); else result.push(info);
-		});
-		t.map(info => {
-			result.push(info);
-			if (info.children) {
-				let inherit: { [key: string]: DocumentSymbol } = {}, gg = false;
-				if (info.kind === SymbolKind.Function || info.kind === SymbolKind.Method) {
-					let s = (<FuncNode>info).statement;
-					if (vars['#parent']) (<FuncNode>info).parent = vars['#parent'];
-					for (const k in s.global) inherit[k] = s.global[k];
-					for (const k in s.local) inherit[k] = s.local[k], result.push(inherit[k]);
-					(<FuncNode>info).params?.map(it => inherit[it.name.toLowerCase()] = it);
-					if (s && s.assume === FuncScope.GLOBAL) {
-						gg = true;
-						for (const k in superglobal) if (!inherit[k]) inherit[k] = superglobal[k];
-					} else if (s && (s.assume & FuncScope.LOCAL)) {
-						// for (const k in vars) if (!inherit[k]) inherit[k] = vars[k];
-					} else {
-						gg = global;
-						for (const k in superglobal) if (!inherit[k]) inherit[k] = superglobal[k];
-						if (vars['#parent']) for (const k in vars) if (!inherit[k]) inherit[k] = vars[k];
-					}
-					inherit['#parent'] = info;
-				} else if (info.kind === SymbolKind.Class) {
-					inherit['#parent'] = info;
-					inherit['this'] = DocumentSymbol.create('this', undefined, SymbolKind.Variable, Range.create(0, 0, 0, 0), Range.create(0, 0, 0, 0));
-=======
 			for (let f in lexers[u].include)
 				if (lexers[f] && lexers[f].actived) {
 					del = false; break;
->>>>>>> a037fd49
 				}
 			if (del)
 				deldocs.push(u);
@@ -284,46 +167,12 @@
 		for (const f in doc.function)
 			libfuncs[uri].push(doc.function[f]);
 	}
-<<<<<<< HEAD
-	return undefined;
-});
-
-connection.onSignatureHelp(async (params: SignatureHelpParams, token: CancellationToken): Promise<Maybe<SignatureHelp>> => {
-	if (token.isCancellationRequested) return undefined;
-	let uri = params.textDocument.uri.toLowerCase(), docLexer = doctree[uri], kind: SymbolKind = SymbolKind.Function;
-	let res: any, name: string, pos: Position, index: number, signinfo: SignatureHelp = { activeSignature: 0, signatures: [], activeParameter: 0 };
-	if (!(res = getFuncCallInfo(docLexer, params.position))) return;
-	name = res.name, pos = res.pos, index = res.index;
-	if (!params.context?.activeSignatureHelp?.signatures[0].label.match(new RegExp(`^${name}\b`, 'i'))) {
-		if (pos.character > 0)
-			if (docLexer.document.getText(Range.create({ line: pos.line, character: pos.character - 1 }, pos)) === '.') kind = SymbolKind.Method;
-		if (kind === SymbolKind.Method) return undefined;
-		else {
-			let { node } = searchNode(docLexer, name, pos, kind);
-			if (node) {
-				signinfo.signatures.push({
-					label: (<FuncNode>node).full,
-					parameters: (<FuncNode>node).params.map(param => { return { label: param.name.trim() } }),
-					documentation: node.detail
-				});
-			} else if (!funcCache[name]) return undefined;
-			else {
-				let t = funcCache[name];
-				signinfo.signatures.push({
-					label: t.body,
-					parameters: t.body.replace(/^\w+[(\s]|\)/g, '').split(',').map(param => { return { label: param.trim() } }),
-					documentation: t.description
-				});
-			}
-		}
-=======
 	for (const t in doc.include)
 		if (!initial[t])
 			initial[t] = doc.include[t], cg = true;
 	if (!cg && Object.keys(initial).length === Object.keys(doc.include).length) {
 		sendDiagnostics();
 		return;
->>>>>>> a037fd49
 	}
 	parseinclude(doc.include), doc.relevance = getincludetable(uri), resetrelevance();
 	sendDiagnostics();
@@ -349,48 +198,12 @@
 		}
 		doc.version = doc.document.version;
 	}
-<<<<<<< HEAD
-	function addGlobalVar() {
-		for (const name in (temp = docLexer.global)) {
-			const item = temp[name];
-			if (!(item.range.end.line === line && item.range.start.character <= character && character <= item.range.end.character)) vars[name] = true, items.push(convertNodeCompletion(item));
-		}
-		for (const t in list) {
-			path = list[t].path;
-			for (const name in (temp = doctree[t].global)) if (!vars[name]) vars[name] = true, addincludeitem(temp[name]);
-		}
-	}
-	function addFunction() {
-		for (const name in (temp = docLexer.function)) if (!funcs[name]) funcs[name] = true, items.push(convertNodeCompletion(temp[name]));
-		for (const t in list) {
-			path = list[t].path;
-			for (const name in (temp = doctree[t].function)) if (!funcs[name]) addincludeitem(temp[name]);
-		}
-	}
-});
-
-connection.onFoldingRanges(async (params, token): Promise<Maybe<FoldingRange[]>> => { if (!token.isCancellationRequested) return doctree[params.textDocument.uri.toLowerCase()].foldingranges; });
-
-connection.onDocumentColor(async (params, token): Promise<Maybe<ColorInformation[]>> => { if (!token.isCancellationRequested) return doctree[params.textDocument.uri.toLowerCase()].colors; });
-
-connection.onColorPresentation(async (params): Promise<ColorPresentation[]> => {
-	let label = 'RGB: ', textEdit: TextEdit = { range: params.range, newText: '' }, color = params.color, m: any;
-	let text = doctree[params.textDocument.uri.toLowerCase()].document.getText(params.range), hex = '';
-	for (const i of [color.alpha, color.red, color.green, color.blue])
-		hex += ('00' + Math.round(i * 255).toString(16)).substr(-2);
-	if (m = text.match(/^(0x)?([\da-f]{6}([\da-f]{2})?)/i))
-		textEdit.newText = (m[1] === undefined ? '' : '0x') + hex.slice(-m[2].length);
-	else textEdit.newText = hex.substring(2);
-	label += textEdit.newText
-	return [{ label, textEdit }];
-=======
 	return [];
 });
 
 connection.onDidChangeWatchedFiles(_change => {
 	// Monitored files have change in VSCode
 	// console.log('We received an file change event');
->>>>>>> a037fd49
 });
 
 connection.onCodeAction(codeActionProvider);
@@ -692,47 +505,6 @@
 	}
 }
 
-<<<<<<< HEAD
-function getFuncCallInfo(doc: Lexer, position: Position) {
-	let func: DocumentSymbol | undefined, offset = doc.document.offsetAt(position), res = { start: 0, end: 0 }, pos: Position = { line: 0, character: 0 };
-	let i = 0, j = doc.funccall.length - 1, k = Math.round((i + j) / 2), funcs = doc.funccall;
-	while (i < j) {
-		const start = doc.document.offsetAt(funcs[k].range.start), end = doc.document.offsetAt(funcs[k].range.end);
-		if (start > offset) {
-			j = k - 1, k = Math.round((i + j) / 2);
-			continue;
-		} else if (end <= offset) {
-			i = k + 1, k = Math.round((i + j) / 2);
-			continue;
-		} else {
-			const line = funcs[k].range.start.line, character = funcs[k].range.start.character + funcs[k].name.length;
-			let char = doc.document.getText(Range.create(line, character, line, character + 1));
-			if (char === '(' || line !== position.line) continue;
-		}
-		if (!func || (res.start <= start && end <= res.end)) func = funcs[k], res = { start, end }, pos = func.range.start;
-	}
-	for (const item of doc.funccall) {
-		const start = doc.document.offsetAt(item.range.start), end = doc.document.offsetAt(item.range.end);
-		if (start <= offset) {
-			if (offset >= end) {
-				const line = item.range.start.line, character = item.range.start.character + item.name.length;
-				let char = doc.document.getText(Range.create(line, character, line, character + 1));
-				if (char === '(' || line !== position.line) continue;
-			}
-			if (!func || (res.start <= start && end <= res.end)) func = item, res = { start, end }, pos = item.range.start;
-		}
-	}
-	if (!func) return undefined;
-	let text = doc.document.getText(func.range), index = -1, len = 0, name = func.name.toLowerCase(), tt: any;
-	offset = offset - res.start;
-	while (tt = text.match(/('|").*?(?<!`)\1/)) text = text.replace(tt[0], '_'.repeat(tt[0].length));
-	len = res.end - res.start - func.name.length;
-	for (const pair of [['\\{', '\\}'], ['\\[', '\\]'], ['\\(', '\\)']]) {
-		const rg = new RegExp(pair[0] + '[^' + pair[0] + ']*?' + pair[1]);
-		while (tt = rg.exec(text)) {
-			if (tt[0].length >= len) break;
-			text = text.replace(tt[0], '_'.repeat(tt[0].length));
-=======
 export function restorePath(path: string): string {
 	if (!existsSync(path))
 		return path;
@@ -743,7 +515,6 @@
 				s += '\\' + d;
 				break;
 			}
->>>>>>> a037fd49
 		}
 		i++;
 	}
